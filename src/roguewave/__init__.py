--- conflicted
+++ resolved
@@ -72,8 +72,6 @@
     colocate_model_spotter_spectra,
 )
 
-<<<<<<< HEAD
-from roguewave.spotterapi import get_spectrum
-=======
 from roguewave.spotterapi import get_spotter_data
->>>>>>> d190be07
+
+from roguewave.spotterapi import get_spectrum