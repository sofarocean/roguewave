import numpy
from roguewave.wavespectra.estimators.mem2 import mem2
from roguewave.wavespectra.estimators.mem import mem
<<<<<<< HEAD

# from roguewave.wavespectra.estimators.loglikelyhood import log_likelyhood
=======
>>>>>>> 3fbec645
from numba_progress import ProgressBar
from typing import Literal

Estimators = Literal["mem", "mem2"]


# -----------------------------------------------------------------------------
#                       Boilerplate Interfaces
# -----------------------------------------------------------------------------


def estimate_directional_distribution(
    a1: numpy.ndarray,
    b1: numpy.ndarray,
    a2: numpy.ndarray,
    b2: numpy.ndarray,
    direction: numpy.ndarray,
    method: Estimators = "mem2",
    **kwargs,
) -> numpy.ndarray:
    """
    Construct a 2D spectrum based on the 1.5D spectrum and a spectral
    reconstruction method.

    :param number_of_directions: length of the directional vector for the
    2D spectrum. Directions returned are in degrees

    :param method: Choose a method in ['mem','ridge','msem']
        mem: maximum entrophy (in the Boltzmann sense) method
        Lygre, A., & Krogstad, H. E. (1986). Explicit expression and
        fast but tends to create narrow spectra anderroneous secondary peaks.

        mem2: use entrophy (in the Shannon sense) to maximize. Likely
        best method see- Benoit, M. (1993).

        log: solve underdetermined constrained problem using ridge regression
        as regulizer. Performant because efficient solutions to constrained
        quadratic programming problems exist. The spectra compare well to
        nlmen- though are somewhat broader in general. Does not suffer from
        the spurious peak issue of mem. Default method for there reasons.

    REFERENCES:
    Benoit, M. (1993). Practical comparative performance survey of methods
        used for estimating directional wave spectra from heave-pitch-roll data.
        In Coastal Engineering 1992 (pp. 62-75).

    Lygre, A., & Krogstad, H. E. (1986). Maximum entropy estimation of the
        directional distribution in ocean wave spectra.
        Journal of Physical Oceanography, 16(12), 2052-2060.

    """

    # Jacobian to transform distribution as function of radian angles into
    # degrees.
    Jacobian = numpy.pi / 180
    direction_radians = direction * Jacobian

    if method.lower() in ["maximum_entropy_method", "mem"]:
        # reconstruct the directional distribution using the maximum entropy
        # method.
        function = mem
<<<<<<< HEAD
    elif method.lower() in ["loglikelyhood", "log"]:
        # function = log_likelyhood
        raise Exception(f"unsupported spectral estimator method: {method}")
=======
>>>>>>> 3fbec645
    elif method.lower() in ["maximum_entrophy_method2", "mem2"]:
        function = mem2
    else:
        raise Exception(f"unsupported spectral estimator method: {method}")

    output_shape = list(a1.shape) + [len(direction)]
    if a1.ndim == 1:
        input_shape = [1, a1.shape[-1]]
    else:
        input_shape = [numpy.prod(a1.shape[0:-1]), a1.shape[-1]]

    a1 = a1.reshape(input_shape)
    b1 = b1.reshape(input_shape)
    a2 = a2.reshape(input_shape)
    b2 = b2.reshape(input_shape)

    number_of_iterations = a1.shape[0]
    if number_of_iterations < 100:
        disable = True
    else:
        disable = False

    if method != "mem2":
        msg = f"Reconstructing 2d spectrum with {method} using implementation: "
    else:
        solution_method = kwargs.get("solution_method", "scipy")
        msg = f"Reconstructing 2d spectrum with {method} using solution_method {solution_method}"

    with ProgressBar(total=number_of_iterations, disable=disable, desc=msg) as progress:
        res = function(direction_radians, a1, b1, a2, b2, progress, **kwargs)

    return res.reshape(output_shape) * Jacobian<|MERGE_RESOLUTION|>--- conflicted
+++ resolved
@@ -1,11 +1,6 @@
 import numpy
 from roguewave.wavespectra.estimators.mem2 import mem2
 from roguewave.wavespectra.estimators.mem import mem
-<<<<<<< HEAD
-
-# from roguewave.wavespectra.estimators.loglikelyhood import log_likelyhood
-=======
->>>>>>> 3fbec645
 from numba_progress import ProgressBar
 from typing import Literal
 
@@ -67,12 +62,6 @@
         # reconstruct the directional distribution using the maximum entropy
         # method.
         function = mem
-<<<<<<< HEAD
-    elif method.lower() in ["loglikelyhood", "log"]:
-        # function = log_likelyhood
-        raise Exception(f"unsupported spectral estimator method: {method}")
-=======
->>>>>>> 3fbec645
     elif method.lower() in ["maximum_entrophy_method2", "mem2"]:
         function = mem2
     else:
