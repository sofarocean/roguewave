import numpy
from roguewave.interpolate.dataset import (
    interpolate_dataset_grid,
    interpolate_dataset_along_axis,
)
from roguewave.tools.math import wrapped_difference
from roguewave.tools.time import to_datetime64
from roguewave.wavetheory.lineardispersion import (
    inverse_intrinsic_dispersion_relation,
    intrinsic_group_velocity,
)
<<<<<<< HEAD
from roguewave.wavespectra.estimators import mem2
=======
from roguewave.wavespectra.estimators import (
    estimate_directional_distribution,
    Estimators,
)
>>>>>>> 89a38b7e
from typing import Iterator, Hashable, TypeVar, Union, List, Literal
from xarray import Dataset, DataArray, open_dataset, concat, ones_like, where
from xarray.core.coordinates import DatasetCoordinates
from warnings import warn

NAME_F: Literal["frequency"] = "frequency"
NAME_D: Literal["direction"] = "direction"
NAME_T: Literal["time"] = "time"
NAME_E: Literal["variance_density"] = "variance_density"
NAME_a1: Literal["a1"] = "a1"
NAME_b1: Literal["b1"] = "b1"
NAME_a2: Literal["a2"] = "a2"
NAME_b2: Literal["b2"] = "b2"
NAME_LAT: Literal["latitude"] = "latitude"
NAME_LON: Literal["longitude"] = "longitude"
NAME_DEPTH: Literal["depth"] = "depth"
NAMES_2D = (NAME_F, NAME_D, NAME_T, NAME_E, NAME_LAT, NAME_LON, NAME_DEPTH)
NAMES_1D = (
    NAME_F,
    NAME_T,
    NAME_E,
    NAME_LAT,
    NAME_LON,
    NAME_a1,
    NAME_b1,
    NAME_a2,
    NAME_b2,
    NAME_DEPTH,
)
SPECTRAL_VARS = (NAME_E, NAME_a1, NAME_b1, NAME_a2, NAME_b2)
SPECTRAL_DIMS = (NAME_F, NAME_D)
SPACE_TIME_DIMS = (NAME_T, NAME_LON, NAME_LAT)

_T = TypeVar("_T")


class DatasetWrapper:
    """
    A class that wraps a dataset object and passes through some of its primary
    functionality (get/set etc.). Used here mostly to make explicit what parts
    of the Dataset interface we actually expose in frequency objects. Note that
    we do not claim- or try to obtain completeness here. If full capabilities
    of the dataset object are needed we can simple operate directly on the
    dataset object itself.
    """

    def __init__(self, dataset: Dataset):
        self.dataset = dataset

    def __getitem__(self, item):
        return self.dataset.__getitem__(item)

    def __setitem__(self, key, value) -> None:
        return self.dataset.__setitem__(key, value)

    def __copy__(self: _T) -> _T:
        cls = self.__class__
        return cls(self.dataset.copy())

    def __len__(self):
        return len(self.dataset)

    def copy(self: _T, deep=True) -> _T:
        if deep:
            return self.__deepcopy__({})
        else:
            return self.__copy__()

    def __deepcopy__(self: _T, memodict) -> _T:
        cls = self.__class__
        return cls(self.dataset.copy(deep=True))

    def coords(self) -> DatasetCoordinates:
        return self.dataset.coords

    def keys(self):
        return self.dataset.keys()

    def __contains__(self, key: object) -> bool:
        return key in self.dataset

    def __iter__(self) -> Iterator[Hashable]:
        return self.dataset.__iter__()

    def sel(self: _T, *args, **kwargs) -> _T:
        cls = type(self)
        dataset = Dataset()
        for var in self.dataset:
            dataset = dataset.assign({var: self.dataset[var].sel(*args, **kwargs)})
        return cls(dataset=dataset)

    def isel(self: _T, *args, **kwargs) -> _T:
        cls = type(self)
        dataset = Dataset()
        for var in self.dataset:
            dataset = dataset.assign({var: self.dataset[var].isel(*args, **kwargs)})
        return cls(dataset=dataset)


class WaveSpectrum(DatasetWrapper):
    frequency_units = "Hertz"
    angular_units = "Degrees"
    spectral_density_units = "m**2/Hertz"
    angular_convention = (
        "Wave travel direction (going-to), " "measured anti-clockwise from East"
    )
    bulk_properties = (
        "m0",
        "hm0",
        "tm01",
        "tm02",
        "peak_period",
        "peak_direction",
        "peak_directional_spread",
        "mean_direction",
        "mean_directional_spread",
        "peak_frequency",
        "peak_wavenumber",
        "latitude",
        "longitude",
        "time",
    )

    def __init__(self, dataset: Dataset):
        super(WaveSpectrum, self).__init__(dataset)

    def __add__(self: _T, other: _T) -> _T:
        spectrum = self.copy(deep=True)
        spectrum.dataset[NAME_E] = spectrum.dataset[NAME_E] + other.dataset[NAME_E]
        return spectrum

    def __sub__(self: _T, other: _T) -> _T:
        spectrum = self.copy(deep=True)
        spectrum.dataset[NAME_E] = spectrum.dataset[NAME_E] - other.dataset[NAME_E]
        return spectrum

    def __neg__(self: _T) -> _T:
        """
        Negate self- that is -spectrum
        :return: spectrum with all spectral values taken to have the opposite
            sign.
        """
        spectrum = self.copy(deep=True)
        spectrum.dataset[NAME_E] = -spectrum.dataset[NAME_E]
        return spectrum

    def __len__(self):
        return self.number_of_spectra

    def __getitem__(self: _T, item) -> _T:

        if isinstance(item, tuple):
            if len(item) < self.ndims:
                raise ValueError(
                    f"Indexing requires same number of inputs as dimensions: {self.ndims}"
                )
            space_time_index = item[: -len(self.dims_spectral)]
        else:
            if not self.ndims == 1:
                raise ValueError(
                    f"Indexing requires same number of inputs as dimensions: {self.ndims}"
                )
            space_time_index = []

        dataset = Dataset()
        for var in self.dataset:
            if var in SPECTRAL_VARS:
                dataset = dataset.assign({var: self.dataset[var].__getitem__(item)})
            else:
                if space_time_index:
                    # array
                    dataset = dataset.assign(
                        {var: self.dataset[var].__getitem__(space_time_index)}
                    )
                else:
                    # Scalar
                    dataset = dataset.assign({var: self.dataset[var]})

        cls = type(self)
        return cls(dataset)

    @property
    def ndims(self):
        return len(self.dims)

    def is_invalid(self) -> DataArray:
        return self.variance_density.isnull().all(dim=self.dims_spectral)

    def is_valid(self) -> DataArray:
        return ~self.is_invalid()

    def drop_invalid(self: _T) -> _T:
        return self._apply_filter(self.is_valid())

    def _apply_filter(self: _T, boolean_mask: DataArray) -> _T:
        dataset = Dataset()
        for var in self.dataset:
            data = self.dataset[var].where(
                boolean_mask.reindex_like(self.dataset[var]), drop=True
            )
            dataset = dataset.assign({var: data})

        cls = type(self)
        return cls(dataset)

    def mean(self: _T, dim, skipna=False) -> _T:
        """
        Calculate the mean value of the spectrum along the given dimension.
        :param dim: dimension to average over
        :param skipna: whether or not to "skip" nan values; if True behaves as numpy.nanmean
        :return:
        """
        if dim in SPECTRAL_DIMS:
            raise ValueError("Cannot calculate mean over spectral dimensions")

        cls = type(self)
        dataset = Dataset()
        # Todo: fix averaging over longitude for (prime/anti) meridian issues
        dataset = dataset.assign({dim: self.dataset[dim].mean(dim=dim, skipna=skipna)})
        for x in self.dataset:
            dataset = dataset.assign({x: self.dataset[x].mean(dim=dim, skipna=skipna)})
        return cls(dataset)

    def sum(self: _T, dim, skipna=False) -> _T:
        """
        Calculate the sum value of the spectrum along the given dimension.
        :param dim: dimension to sum over
        :param skipna: whether or not to "skip" nan values; if True behaves as numpy.nansum
        :return:
        """

        if dim in SPECTRAL_DIMS:
            raise ValueError("Cannot calculate sum over spectral dimensions")

        cls = type(self)
        dataset = Dataset()
        # we assign the average coordinate to the dimension we sum over
        dataset = dataset.assign({dim: self.dataset[dim].mean(dim=dim, skipna=skipna)})
        for x in self.dataset:
            dataset = dataset.assign({x: self.dataset[x].sum(dim=dim, skipna=skipna)})
        return cls(dataset)

    def std(self: _T, dim, skipna=False) -> _T:
        """
        Calculate the standard deviation of the spectrum along the given dimension.
        :param dim: dimension to calculate standard deviation over
        :param skipna: whether or not to "skip" nan values; if True behaves as numpy.nanstd
        :return:
        """
        if dim in SPECTRAL_DIMS:
            raise ValueError(
                "Cannot calculate standard deviation over spectral dimensions"
            )

        cls = type(self)
        dataset = Dataset()
        # we assign the average coordinate to the dimension we calculate the std over
        dataset = dataset.assign({dim: self.dataset[dim].mean(dim=dim, skipna=skipna)})
        for x in self.dataset:
            dataset = dataset.assign({x: self.dataset[x].std(dim=dim, skipna=skipna)})
        return cls(dataset)

    def shape(self):
        return self.variance_density.shape

    def frequency_moment(self, power: int, fmin=0, fmax=numpy.inf) -> DataArray:
        """
        Calculate a "frequency moment" over the given range. A frequency moment
        here refers to the integral:

                    Integral-over-frequency-range[ e(f) * f**power ]

        :param power: power of the frequency
        :param fmin: minimum frequency
        :param fmax: maximum frequency
        :return: frequency moment
        """
        _range = self._range(fmin, fmax)

        # Integrate dataset over frequencies. Make sure to fill any NaN entries with 0 before the integration.
        return (
            (self.e.isel({NAME_F: _range}) * self.frequency[_range] ** power)
            .fillna(0)
            .integrate(coord=NAME_F)
        )

    @property
    def number_of_frequencies(self) -> int:
        """
        :return: number of frequencies
        """
        return len(self.frequency)

    @property
    def dims_space_time(self) -> List[str]:
        return [str(x) for x in self.variance_density.dims if x not in (SPECTRAL_DIMS)]

    @property
    def dims_spectral(self) -> List[str]:
        return [str(x) for x in self.variance_density.dims if x in (SPECTRAL_DIMS)]

    @property
    def dims(self) -> List[str]:
        return [str(x) for x in self.variance_density.dims]

    @property
    def number_of_spectra(self):
        dims = self.dims_space_time
        if dims:
            shape = 1
            for d in dims:
                shape *= len(self.dataset[d])
            return shape
        else:
            return 1

    @property
    def spectral_values(self) -> DataArray:
        """
        :return: Spectral levels
        """
        return self.dataset[NAME_E]

    @property
    def radian_frequency(self) -> DataArray:
        """
        :return: Radian frequency
        """
        data_array = self.dataset[NAME_F] * 2 * numpy.pi
        data_array.name = "radian_frequency"
        return data_array

    @property
    def latitude(self) -> DataArray:
        """
        :return: latitudes
        """
        return self.dataset[NAME_LAT]

    @property
    def longitude(self) -> DataArray:
        """
        :return: longitudes
        """
        return self.dataset[NAME_LON]

    @property
    def time(self) -> DataArray:
        """
        :return: Time
        """
        return self.dataset[NAME_T]

    @property
    def variance_density(self) -> DataArray:
        """
        :return: Time
        """
        return self.dataset[NAME_E]

    @property
    def e(self) -> DataArray:
        """
        :return: 1D spectral values (directionally integrated spectrum).
            Equivalent to self.spectral_values if this is a 1D spectrum.
        """
        return self.dataset[NAME_E]

    @property
    def a1(self) -> DataArray:
        """
        :return: normalized Fourier moment cos(theta)
        """
        return self.dataset[NAME_a1]

    @property
    def b1(self) -> DataArray:
        """
        :return: normalized Fourier moment sin(theta)
        """
        return self.dataset[NAME_b1]

    @property
    def a2(self) -> DataArray:
        """
        :return: normalized Fourier moment cos(2*theta)
        """
        return self.dataset[NAME_a2]

    @property
    def b2(self) -> DataArray:
        """
        :return: normalized Fourier moment sin(2*theta)
        """
        return self.dataset[NAME_b2]

    @property
    def A1(self) -> DataArray:
        """
        :return: Fourier moment cos(theta)
        """
        return self.a1 * self.e

    @property
    def B1(self) -> DataArray:
        """
        :return: Fourier moment sin(theta)
        """
        return self.b1 * self.e

    @property
    def A2(self) -> DataArray:
        """
        :return: Fourier moment cos(2*theta)
        """
        return self.a2 * self.e

    @property
    def B2(self) -> DataArray:
        """
        :return: Fourier moment sin(2*theta)
        """
        return self.b2 * self.e

    @property
    def frequency(self) -> DataArray:
        """
        :return: Frequencies (Hz)
        """
        return self.dataset[NAME_F]

    def m0(self, fmin=0, fmax=numpy.inf) -> DataArray:
        """
        Zero order frequency moment. Also referred to as variance or energy.

        :param fmin: minimum frequency
        :param fmax: maximum frequency
        :return: variance/energy
        """
        return self.frequency_moment(0, fmin, fmax)

    def m1(self, fmin=0, fmax=numpy.inf) -> DataArray:
        """
        First order frequency moment. Primarily used in calculating a mean
        period measure (Tm01)

        :param fmin: minimum frequency
        :param fmax: maximum frequency
        :return: first order frequency moment.
        """
        return self.frequency_moment(1, fmin, fmax)

    def wave_speed(self) -> DataArray:
        return self.radian_frequency / self.wavenumber

    def peak_wave_speed(self) -> DataArray:
        return 2 * numpy.pi * self.peak_frequency() / self.peak_wavenumber

    def m2(self, fmin=0, fmax=numpy.inf) -> DataArray:
        """
        Second order frequency moment. Primarily used in calculating the zero
        crossing period (Tm02)

        :param fmin: minimum frequency
        :param fmax: maximum frequency
        :return: Second order frequency moment.
        """
        return self.frequency_moment(2, fmin, fmax)

    def hm0(self, fmin=0, fmax=numpy.inf) -> DataArray:
        """
        Significant wave height estimated from the spectrum, i.e. waveheight
        h estimated from variance m0. Common notation in literature.

        :param fmin: minimum frequency
        :param fmax: maximum frequency
        :return: Significant wave height
        """
        return 4 * numpy.sqrt(self.m0(fmin, fmax))

    def tm01(self, fmin=0, fmax=numpy.inf) -> DataArray:
        """
        Mean period, estimated as the inverse of the center of mass of the
        spectral curve under the 1d spectrum.

        :param fmin: minimum frequency
        :param fmax: maximum frequency
        :return: Mean period
        """
        return self.m0(fmin, fmax) / self.m1(fmin, fmax)

    def tm02(self, fmin=0, fmax=numpy.inf) -> DataArray:
        """
        Zero crossing period based on Rice's spectral estimate.

        :param fmin: minimum frequency
        :param fmax: maximum frequency
        :return: Zero crossing period
        """
        return numpy.sqrt(self.m0(fmin, fmax) / self.m2(fmin, fmax))

    def peak_index(self, fmin=0, fmax=numpy.inf) -> DataArray:
        """
        Index of the peak frequency of the 1d spectrum within the given range
        :param fmin: minimum frequency
        :param fmax: maximum frequency
        :return: peak indices
        """
        return self.e.where(self._range(fmin, fmax), 0).argmax(dim=NAME_F)

    def peak_frequency(self, fmin=0, fmax=numpy.inf) -> DataArray:
        """
        Peak frequency of the spectrum, i.e. frequency at which the spectrum
        obtains its maximum.

        :param fmin: minimum frequency
        :param fmax: maximum frequency
        :return: peak frequency
        """
        return self.dataset[NAME_F][self.peak_index(fmin, fmax)]

    def peak_angular_frequency(self, fmin=0, fmax=numpy.inf) -> DataArray:
        """
        Peak frequency of the spectrum, i.e. frequency at which the spectrum
        obtains its maximum.

        :param fmin: minimum frequency
        :param fmax: maximum frequency
        :return: peak frequency
        """
        return self.peak_frequency(fmin, fmax) * numpy.pi * 2

    def peak_period(self, fmin=0, fmax=numpy.inf) -> DataArray:
        """
        Peak period of the spectrum, i.e. period at which the spectrum
        obtains its maximum.

        :param fmin: minimum frequency
        :param fmax: maximum frequency
        :return: peak period
        """
        return 1 / self.peak_frequency(fmin, fmax)

    def peak_direction(self, fmin=0, fmax=numpy.inf) -> DataArray:
        index = self.peak_index(fmin, fmax)
        return self._mean_direction(
            self.a1.isel(**{NAME_F: index}), self.b1.isel(**{NAME_F: index})
        )

    def peak_directional_spread(self, fmin=0, fmax=numpy.inf) -> DataArray:
        index = self.peak_index(fmin, fmax)
        a1 = self.a1.isel(**{NAME_F: index})
        b1 = self.b1.isel(**{NAME_F: index})
        return self._spread(a1, b1)

    @staticmethod
    def _mean_direction(a1: _T, b1: _T) -> _T:
        return numpy.arctan2(b1, a1) * 180 / numpy.pi

    @staticmethod
    def _spread(a1: _T, b1: _T) -> _T:
        return numpy.sqrt(2 - 2 * numpy.sqrt(a1**2 + b1**2)) * 180 / numpy.pi

    @property
    def mean_direction_per_frequency(self) -> DataArray:
        return self._mean_direction(self.a1, self.b1)

    @property
    def mean_spread_per_frequency(self) -> DataArray:
        return self._spread(self.a1, self.b1)

    def _spectral_weighted(self, property: DataArray, fmin=0, fmax=numpy.inf):
        range = {NAME_F: self._range(fmin, fmax)}

        property = property.fillna(0)
        return numpy.trapz(
            property.isel(**range) * self.e.isel(**range), self.frequency[range]
        ) / self.m0(fmin, fmax)

    def mean_direction(self, fmin=0, fmax=numpy.inf):
        return self._mean_direction(self.mean_a1(fmin, fmax), self.mean_b1(fmin, fmax))

    def mean_directional_spread(self, fmin=0, fmax=numpy.inf):
        return self._spread(self.mean_a1(fmin, fmax), self.mean_b1(fmin, fmax))

    def mean_a1(self, fmin=0, fmax=numpy.inf):
        return self._spectral_weighted(self.a1, fmin, fmax)

    def mean_b1(self, fmin=0, fmax=numpy.inf):
        return self._spectral_weighted(self.b1, fmin, fmax)

    def mean_a2(self, fmin=0, fmax=numpy.inf):
        return self._spectral_weighted(self.a2, fmin, fmax)

    def mean_b2(self, fmin=0, fmax=numpy.inf):
        return self._spectral_weighted(self.b2, fmin, fmax)

    @property
    def depth(self) -> DataArray:
        depth = self.dataset[NAME_DEPTH]
        return where(depth.isnull(), numpy.inf, depth)

    @property
    def group_velocity(self) -> DataArray:
        depth = self.depth.expand_dims(dim=NAME_F, axis=-1).values
        k = self.wavenumber.values
        depth = depth * numpy.ones(k.shape)

        # Construct the output coordinates and dimension of the data array
        return_dimensions = (*self.dims_space_time, NAME_F)
        coords = {}
        for dim in return_dimensions:
            coords[dim] = self.dataset[dim].values

        return DataArray(
            data=intrinsic_group_velocity(k, depth),
            dims=return_dimensions,
            coords=coords,
        )

    @property
    def wavenumber(self) -> DataArray:
        """
        Determine the wavenumbers for the frequencies in the spectrum. Note that since the dispersion relation depends
        on depth the returned wavenumber array has the dimensions associated with the depth array by the frequency
        dimension.

        :return: wavenumbers
        """

        # For numba (used in the dispersion relation) we need raw numpy arrays of the correct dimension
        depth = self.depth.expand_dims(dim=NAME_F, axis=-1).values
        radian_frequency = self.radian_frequency.expand_dims(dim=self.depth.dims).values

        # Broadcasting does not work inside the numba implementaiton, we explicitly need to construct arrays of the
        # correct input dimension.
        depth_shape = depth.shape
        radian_frequency_shape = radian_frequency.shape

        depth = depth * numpy.ones(radian_frequency_shape)
        radian_frequency = numpy.ones(depth_shape) * radian_frequency

        # Construct the output coordinates and dimension of the data array
        return_dimensions = (*self.dims_space_time, NAME_F)
        coords = {}
        for dim in return_dimensions:
            coords[dim] = self.dataset[dim].values

        return DataArray(
            data=inverse_intrinsic_dispersion_relation(radian_frequency, depth),
            dims=return_dimensions,
            coords=coords,
        )

    @property
    def wavelength(self) -> DataArray:
        return 2 * numpy.pi / self.wavenumber

    @property
    def peak_wavenumber(self) -> DataArray:
        index = self.peak_index()
        # Construct the output coordinates and dimension of the data array
        coords = {}
        for dim in self.dims_space_time:
            coords[dim] = self.dataset[dim].values

        return DataArray(
            data=inverse_intrinsic_dispersion_relation(
                self.radian_frequency[index].values, self.depth.values
            ),
            dims=self.dims_space_time,
            coords=coords,
        )

    def bulk_variables(self) -> Dataset:
        dataset = Dataset()
        dataset["significant_waveheight"] = self.significant_waveheight
        dataset["mean_period"] = self.mean_period
        dataset["peak_period"] = self.peak_period()
        dataset["peak_direction"] = self.peak_direction()
        dataset["peak_directional_spread"] = self.peak_directional_spread()
        dataset["mean_direction"] = self.mean_direction()
        dataset["mean_directional_spread"] = self.mean_directional_spread()
        dataset["peak_frequency"] = self.peak_frequency()
        dataset["latitude"] = self.latitude
        dataset["longitude"] = self.longitude
        dataset["timestamp"] = self.time
        return dataset

    @property
    def significant_waveheight(self) -> DataArray:
        return self.hm0()

    @property
    def mean_period(self) -> DataArray:
        return self.tm01()

    @property
    def zero_crossing_period(self) -> DataArray:
        return self.tm02()

    def interpolate(self: _T, coordinates) -> _T:
        return self.__class__(interpolate_dataset_grid(coordinates, self.dataset))

    def extrapolate_tail(self, end_frequency, power=-5) -> "FrequencySpectrum":
        e = self.e
        a1 = self.a1
        b1 = self.b1
        a2 = self.a2
        b2 = self.b2

        frequency = self.frequency.values
        frequency_delta = frequency[-1] - frequency[-2]
        n = int((end_frequency - frequency[-1]) / frequency_delta) + 1

        fstart = frequency[-1] + frequency_delta
        fend = frequency[-1] + n * frequency_delta
        tail_frequency = numpy.linspace(fstart, fend, n, endpoint=True)
        tail_frequency = DataArray(
            data=tail_frequency, coords={"frequency": tail_frequency}, dims="frequency"
        )
        tail_power = e.isel(frequency=-1) * (tail_frequency / frequency[-1]) ** power
        tail_a1 = a1.isel(frequency=-1) * ones_like(tail_frequency)
        tail_b1 = b1.isel(frequency=-1) * ones_like(tail_frequency)
        tail_a2 = a1.isel(frequency=-1) * ones_like(tail_frequency)
        tail_b2 = b1.isel(frequency=-1) * ones_like(tail_frequency)

        e = concat((e, tail_power), dim="frequency")
        a1 = concat((a1, tail_a1), dim="frequency")
        b1 = concat((b1, tail_b1), dim="frequency")
        a2 = concat((a2, tail_a2), dim="frequency")
        b2 = concat((b2, tail_b2), dim="frequency")

        return create_1d_spectrum(
            e.frequency.values,
            e.values,
            e.time.values,
            self.latitude.values,
            self.longitude.values,
            a1.values,
            b1.values,
            a2.values,
            b2.values,
            depth=self.depth.values,
            dims=self.dims_space_time + [NAME_F],
        )

    def bandpass(self: _T, fmin=0, fmax=numpy.inf) -> _T:

        dataset = Dataset()

        for name in self.dataset:
            if name in SPECTRAL_VARS:
                data = self.dataset[name].where(
                    (self.frequency > fmin) & (self.frequency < fmax), drop=True
                )
                dataset = dataset.assign({name: data})
            else:
                dataset = dataset.assign({name: self.dataset[name]})
        cls = type(self)
        return cls(dataset)

    def interpolate_frequency(
        self: _T, new_frequencies, extrapolate_tail=True, extrapolate_power=5
    ) -> _T:
        return self.__class__(
            interpolate_dataset_along_axis(
                new_frequencies, self.dataset, coordinate_name="frequency"
            )
        )

    def _range(self, fmin=0.0, fmax=numpy.inf) -> numpy.ndarray:
        return (self.dataset[NAME_F].values >= fmin) & (
            self.dataset[NAME_F].values < fmax
        )

    def save_as_netcdf(self, path):
        self.dataset.to_netcdf(path)


class FrequencyDirectionSpectrum(WaveSpectrum):
    def __init__(self, dataset: Dataset):
        super(FrequencyDirectionSpectrum, self).__init__(dataset)
        for name in NAMES_2D:
            if name not in dataset and name not in dataset.coords:
                raise ValueError(
                    f"Required variable/coordinate {name} is"
                    f" not specified in the dataset"
                )

    def __len__(self):
        return int(numpy.prod(self.spectral_values.shape[:-2]))

    def direction_step(self) -> DataArray:
        difference = wrapped_difference(
            numpy.diff(self.direction.values, append=self.direction[0]), period=360
        )
        return DataArray(
            data=difference, coords={NAME_D: self.direction.values}, dims=[NAME_D]
        )

    @property
    def radian_direction(self) -> DataArray:
        data_array = self.dataset[NAME_D] * numpy.pi / 180
        data_array.name = "radian_direction"
        return data_array

    def _directionally_integrate(self, data_array: DataArray) -> DataArray:
        return (data_array * self.direction_step()).sum(NAME_D, skipna=True)

    @property
    def e(self) -> DataArray:
        return self._directionally_integrate(self.dataset[NAME_E])

    @property
    def a1(self) -> DataArray:
        return (
            self._directionally_integrate(
                self.dataset[NAME_E] * numpy.cos(self.radian_direction)
            )
            / self.e
        )

    @property
    def b1(self) -> DataArray:
        return (
            self._directionally_integrate(
                self.dataset[NAME_E] * numpy.sin(self.radian_direction)
            )
            / self.e
        )

    @property
    def a2(self) -> DataArray:
        return (
            self._directionally_integrate(
                self.dataset[NAME_E] * numpy.cos(2 * self.radian_direction)
            )
            / self.e
        )

    @property
    def b2(self) -> DataArray:
        return (
            self._directionally_integrate(
                self.dataset[NAME_E] * numpy.sin(2 * self.radian_direction)
            )
            / self.e
        )

    @property
    def direction(self) -> DataArray:
        return self.dataset[NAME_D]

    def as_frequency_spectrum(self) -> "FrequencySpectrum":
        return create_1d_spectrum(
            self.frequency.values,
            self.e.values,
            self.time.values,
            self.latitude.values,
            self.longitude.values,
            self.a1.values,
            self.b1.values,
            self.a2.values,
            self.b2.values,
            depth=self.depth.values,
            dims=self.dims_space_time + [NAME_F],
        )

    def spectrum_1d(self) -> "FrequencySpectrum":
        """
        Will be depricated
        :return:
        """
        warn(
            'spectrum_1d method will be removed, use "as_frequency_spectru" instead',
            DeprecationWarning,
            stacklevel=2,
        )
        return self.as_frequency_spectrum()

    @property
    def number_of_directions(self) -> int:
        return len(self.direction)


class FrequencySpectrum(WaveSpectrum):
    def __init__(self, dataset: Dataset):
        super(FrequencySpectrum, self).__init__(dataset)
        for name in NAMES_1D:
            if name not in dataset and name not in dataset.coords:
                raise ValueError(
                    f"Required variable/coordinate {name} is"
                    f" not specified in the dataset"
                )

    def __len__(self):
        return int(numpy.prod(self.spectral_values.shape[:-1]))

    def interpolate(self: "FrequencySpectrum", coordinates) -> "FrequencySpectrum":
        """

        :param coordinates:
        :return:
        """
        _dataset = Dataset()
        _moments = [NAME_a1, NAME_b1, NAME_a2, NAME_b2]

        # For physical reasons it is better to interpolate the scaled moments - as opposed to the normalized moments.
        # For the dataset we interpolate we set a1: to A1 etc. Afterwards we scale the output back to the normalized
        # state.
        for name in self.dataset:
            _name = str(name)
            if _name in _moments:
                _dataset = _dataset.assign({_name: getattr(self, _name) * self.e})
            else:
                _dataset = _dataset.assign({_name: self.dataset[_name]})

        interpolated_data = interpolate_dataset_grid(coordinates, _dataset)
        for name in _moments:
            interpolated_data[name] = (
                interpolated_data[name] / interpolated_data[NAME_E]
            )

        return FrequencySpectrum(interpolated_data)

    def as_frequency_direction_spectrum(
<<<<<<< HEAD
        self, number_of_directions, method="approximate"
    ) -> "FrequencyDirectionSpectrum":

        direction = numpy.linspace(0, 360, number_of_directions, endpoint=False)
        radian_direction = direction * numpy.pi / 180

        output_array = (
            mem2(
                radian_direction,
=======
        self,
        number_of_directions,
        method: Estimators = "mem2",
        solution_method="newton",
    ) -> "FrequencyDirectionSpectrum":

        direction = numpy.linspace(0, 360, number_of_directions, endpoint=False)

        output_array = (
            estimate_directional_distribution(
>>>>>>> 89a38b7e
                self.a1.values,
                self.b1.values,
                self.a2.values,
                self.b2.values,
<<<<<<< HEAD
                method=method,
            )
            * numpy.pi
            / 180
=======
                direction,
                method=method,
                solution_method=solution_method,
            )
>>>>>>> 89a38b7e
            * self.e.values[..., None]
        )

        dims = self.dims_space_time + [NAME_F, NAME_D]
        coords = {x: self.dataset[x].values for x in self.dims}
        coords[NAME_D] = direction

        data = {NAME_E: (dims, output_array)}
        for x in self.dataset:
            if x in SPECTRAL_VARS:
                continue
            data[x] = (self.dims_space_time, self.dataset[x].values)

        return FrequencyDirectionSpectrum(Dataset(data_vars=data, coords=coords))


def create_1d_spectrum(
    frequency: numpy.ndarray,
    variance_density: numpy.ndarray,
    time: Union[numpy.ndarray, float],
    latitude: Union[numpy.ndarray, float],
    longitude: Union[numpy.ndarray, float],
    a1: numpy.ndarray = None,
    b1: numpy.ndarray = None,
    a2: numpy.ndarray = None,
    b2: numpy.ndarray = None,
    depth: Union[numpy.ndarray, float] = numpy.inf,
    dims=(NAME_T, NAME_F),
) -> FrequencySpectrum:
    if a1 is None:
        a1 = numpy.nan + numpy.ones_like(variance_density)
    if b1 is None:
        b1 = numpy.nan + numpy.ones_like(variance_density)
    if a2 is None:
        a2 = numpy.nan + numpy.ones_like(variance_density)
    if b2 is None:
        b2 = numpy.nan + numpy.ones_like(variance_density)

    variables = {
        NAME_T: numpy.atleast_1d(to_datetime64(time)),
        NAME_LAT: numpy.atleast_1d(latitude),
        NAME_LON: numpy.atleast_1d(longitude),
        NAME_DEPTH: numpy.atleast_1d(depth),
        NAME_F: frequency,
        NAME_E: variance_density,
        NAME_a1: a1,
        NAME_b1: b1,
        NAME_a2: a2,
        NAME_b2: b2,
    }

    return FrequencySpectrum(create_spectrum_dataset(dims, variables))


def create_2d_spectrum(
    frequency: numpy.ndarray,
    direction: numpy.ndarray,
    variance_density: numpy.ndarray,
    time,
    latitude: Union[numpy.ndarray, float],
    longitude: Union[numpy.ndarray, float],
    dims=(NAME_T, NAME_F, NAME_D),
    depth: Union[numpy.ndarray, float] = numpy.inf,
) -> FrequencyDirectionSpectrum:
    """
    :param frequency:
    :param direction:
    :param variance_density:
    :param time:
    :param latitude:
    :param longitude:
    :param dims:
    :param depth:
    :return:
    """

    variables = {
        NAME_T: numpy.atleast_1d(to_datetime64(time)),
        NAME_LAT: numpy.atleast_1d(latitude),
        NAME_LON: numpy.atleast_1d(longitude),
        NAME_DEPTH: numpy.atleast_1d(depth),
        NAME_F: frequency,
        NAME_D: direction,
        NAME_E: variance_density,
    }
    return FrequencyDirectionSpectrum(create_spectrum_dataset(dims, variables))


def create_spectrum_dataset(dims, variables) -> Dataset:
    independent_variables = dims
    dependent_variables = [x for x in variables if x not in independent_variables]

    spectral_coords = {k: variables[k] for k in independent_variables}
    spatial_coords = {
        k: variables[k] for k in independent_variables if k not in SPECTRAL_DIMS
    }

    dataset = Dataset()
    for variable in dependent_variables:
        if variable in SPECTRAL_VARS:
            coords = spectral_coords
        else:
            coords = spatial_coords
        dims = [k for k in coords]

        if dims:
            dataset = dataset.assign(
                {
                    variable: DataArray(
                        data=variables[variable], dims=dims, coords=coords
                    )
                }
            )

        else:
            if len(variables[variable]) == 1:
                # If no coordinate is known, and the variable has length 1, we add it as a scalar.
                data = variables[variable][0]
            else:
                # otherwise we add without coordinate/dimension.
                data = DataArray(data=variables[variable])

            dataset = dataset.assign({variable: data})
    return dataset


def load_spectrum_from_netcdf(
    filename_or_obj,
) -> Union[FrequencySpectrum, FrequencyDirectionSpectrum]:
    """
    Load a spectrum from netcdf file
    :param filename_or_obj:
    :return:
    """
    dataset = open_dataset(filename_or_obj=filename_or_obj)
    if NAME_D in dataset.coords:
        return FrequencyDirectionSpectrum(dataset=dataset)
    else:
        return FrequencySpectrum(dataset=dataset)<|MERGE_RESOLUTION|>--- conflicted
+++ resolved
@@ -9,14 +9,10 @@
     inverse_intrinsic_dispersion_relation,
     intrinsic_group_velocity,
 )
-<<<<<<< HEAD
-from roguewave.wavespectra.estimators import mem2
-=======
 from roguewave.wavespectra.estimators import (
     estimate_directional_distribution,
     Estimators,
 )
->>>>>>> 89a38b7e
 from typing import Iterator, Hashable, TypeVar, Union, List, Literal
 from xarray import Dataset, DataArray, open_dataset, concat, ones_like, where
 from xarray.core.coordinates import DatasetCoordinates
@@ -944,17 +940,6 @@
         return FrequencySpectrum(interpolated_data)
 
     def as_frequency_direction_spectrum(
-<<<<<<< HEAD
-        self, number_of_directions, method="approximate"
-    ) -> "FrequencyDirectionSpectrum":
-
-        direction = numpy.linspace(0, 360, number_of_directions, endpoint=False)
-        radian_direction = direction * numpy.pi / 180
-
-        output_array = (
-            mem2(
-                radian_direction,
-=======
         self,
         number_of_directions,
         method: Estimators = "mem2",
@@ -965,22 +950,14 @@
 
         output_array = (
             estimate_directional_distribution(
->>>>>>> 89a38b7e
                 self.a1.values,
                 self.b1.values,
                 self.a2.values,
                 self.b2.values,
-<<<<<<< HEAD
-                method=method,
-            )
-            * numpy.pi
-            / 180
-=======
                 direction,
                 method=method,
                 solution_method=solution_method,
             )
->>>>>>> 89a38b7e
             * self.e.values[..., None]
         )
 
