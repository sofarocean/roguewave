--- conflicted
+++ resolved
@@ -132,15 +132,10 @@
         lambdas = initial_value(
             numpy.array(a1), numpy.array(b1), numpy.array(a2), numpy.array(b2)
         )
-<<<<<<< HEAD
-
-        jacobian = mem2_jacobian(lambdas, twiddle_factors, direction_increment)
-=======
         jacobian = numpy.zeros((4, 4))
         jacobian = mem2_jacobian(
             lambdas, twiddle_factors, direction_increment, jacobian
         )
->>>>>>> 3fbec645
 
         def F(x):
             return moment_constraints(x, twiddle_factors, moments, direction_increment)
